--- conflicted
+++ resolved
@@ -1,10 +1,6 @@
 [package]
 name = "tapestry-analysis"
-<<<<<<< HEAD
-version = "0.3.0"
-=======
-version = "0.4.0"
->>>>>>> 7b9330c5
+version = "0.5.0"
 edition = "2021"
 authors = ["Joshua Gerrish <jgerrish@gmail.com>"]
 description = "Collection of cryptanalysis tools for checksum and hash algorithms"
